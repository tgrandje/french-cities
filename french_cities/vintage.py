# -*- coding: utf-8 -*-
"""
Created on Fri Jul  7 09:17:12 2023

Module used to project a dataset into a known vintage, wether the original
vintage is known or not.
"""
from datetime import date, datetime
import os
from functools import partial
import logging

import diskcache
import pandas as pd
<<<<<<< HEAD

# from pynsee.localdata import get_area_list
# from pynsee.localdata import get_ascending_area
# from pynsee.localdata import get_area_projection
=======
from pebble import ThreadPool

from pynsee.localdata import get_area_list
from pynsee.localdata import get_ascending_area
from pynsee.localdata import get_area_projection
>>>>>>> 2f4bfc1e
from tqdm import tqdm

from french_cities import DIR_CACHE
from french_cities.constants import THREADS
from french_cities.utils import init_pynsee, silence_sirene_logs
from french_cities.ultramarine_pseudo_cog import get_cities_and_ultramarines
from french_cities.pynsee_patch import (
    get_area_list,
    get_area_projection,
    get_descending_area,
    get_ascending_area,
)


logger = logging.getLogger(__name__)


cache_projection = diskcache.Cache(os.path.join(DIR_CACHE, "projection"))

FIXED_ULTRAMARINE_CODES = {
    # Saint-Pierre-et-Miquelon
    "97501": "97501",
    "97502": "97502",
    # Terres australes et antarctiques françaises
    "98411": "98411",
    "98412": "98412",
    "98413": "98413",
    "98414": "98414",
    "98415": "98415",
    # Wallis-et-Futuna
    "98611": "98611",
    "98612": "98612",
    "98613": "98613",
    # Polynésie française
    "98711": "98711",
    "98712": "98712",
    "98713": "98713",
    "98714": "98714",
    "98715": "98715",
    "98716": "98716",
    "98717": "98717",
    "98718": "98718",
    "98719": "98719",
    "98720": "98720",
    "98721": "98721",
    "98722": "98722",
    "98723": "98723",
    "98724": "98724",
    "98725": "98725",
    "98726": "98726",
    "98727": "98727",
    "98728": "98728",
    "98729": "98729",
    "98730": "98730",
    "98731": "98731",
    "98732": "98732",
    "98733": "98733",
    "98734": "98734",
    "98735": "98735",
    "98736": "98736",
    "98737": "98737",
    "98738": "98738",
    "98739": "98739",
    "98740": "98740",
    "98741": "98741",
    "98742": "98742",
    "98743": "98743",
    "98744": "98744",
    "98745": "98745",
    "98746": "98746",
    "98747": "98747",
    "98748": "98748",
    "98749": "98749",
    "98750": "98750",
    "98751": "98751",
    "98752": "98752",
    "98753": "98753",
    "98754": "98754",
    "98755": "98755",
    "98756": "98756",
    "98757": "98757",
    "98758": "98758",
    # Nouvelle-Calédonie
    "98801": "98801",
    "98802": "98802",
    "98803": "98803",
    "98804": "98804",
    "98805": "98805",
    "98806": "98806",
    "98807": "98807",
    "98808": "98808",
    "98809": "98809",
    "98810": "98810",
    "98811": "98811",
    "98812": "98812",
    "98813": "98813",
    "98814": "98814",
    "98815": "98815",
    "98816": "98816",
    "98817": "98817",
    "98818": "98818",
    "98819": "98819",
    "98820": "98820",
    "98821": "98821",
    "98822": "98822",
    "98823": "98823",
    "98824": "98824",
    "98825": "98825",
    "98826": "98826",
    "98827": "98827",
    "98828": "98828",
    "98829": "98829",
    "98830": "98830",
    "98831": "98831",
    "98832": "98832",
    "98833": "98833",
}


@cache_projection.memoize(tag="city_projection")
def get_city(
    x: str,
    starting_dates: list,
    projection_date: str,
    log_entries: bool = True,
) -> str:
    """
    Try to get a city's valid official code at projection_date.

    Parameters
    ----------
    x : str
        Obsolete INSEE code (5 digits).
    starting_dates : list
        List of starting dates to query a projection from. Each date should be
        in a "YYYY-MM-DD" format.
    projection_date : str
        Date to project the obsolete code into. Should be in the "YYYY-MM-DD"
        format.
    log_entries : bool, optional
        If True, will display log error if no projection has been found. The
        default is True.

    Returns
    -------
    code
        Valid insee code (5 digits)

    Example
    -------
    >>> get_city(
        "59298",
        starting_dates=[
            "1943-01-01",
            "1960-01-01",
            "1980-01-01",
            "2000-01-01",
            "2010-01-01",
        ],
        projection_date="2024-01-01"
        )

    """
    try:
        return ultra_marine_territories_vintage(x, projection_date)
    except KeyError:
        pass

    starting_dates = sorted(starting_dates)

    # Note: do not parallelize this, starting_dates' order has importance
    for date_init in starting_dates:
        df = get_area_projection(
            code=x,
            area="commune",
            date=date_init,
            dateProjection=projection_date,
            silent=True,
        )
        if not df.empty:
            break
    try:
        return df.at[0, "code"]
    except (ValueError, AttributeError, KeyError):
        if log_entries:
            logger.error("No projection found for city %s", x)
        return None


def _get_cities_year_full(
    year: int, look_for: set = None, threads: int = THREADS
) -> pd.DataFrame:
    """
    Download desired vintage of french official geographic code for cities
    and municipal districts from INSEE API; the obtained DataFrame contains
    two columns : the actual code of the territory and it's parent (which
    should be the same for an actual city, or the parent city for a municipal
    district).

    Parameters
    ----------
    year : int
        Desired vintage
    look_for : set, optional
        List of codes we are trying to project in the desired vintage.
        The default is None (will try to reach every available code).
    threads : int, optional
        Number of threads to use. Default is 10.

    Returns
    -------
    cities : pd.DataFrame

            CODE  NEW_CODE
    0      01001     01001
    1      01002     01002
    2      01004     01004
    3      01005     01005
    4      01006     01006
         ...       ...
    34985  75116     75056
    34986  75117     75056
    34987  75118     75056
    34988  75119     75056
    34989  75120     75056

    """
    cities = _get_cities_year(year, threads=threads)
    data = [
        cities.assign(PARENT=cities["CODE"]),
        _get_subareas_year(
            "arrondissementsMunicipaux", year, look_for, threads=threads
        ),
        _get_subareas_year(
            "communesAssociees", year, look_for, threads=threads
        ),
        _get_subareas_year(
            "communesDeleguees", year, look_for, threads=threads
        ),
    ]
    cities = pd.concat(data, ignore_index=True)
    ix = cities[cities.CODE.isin(look_for)].index
    cities = (
        cities.loc[ix]
        .drop_duplicates(keep="first")
        .reset_index(drop=True)
        .rename({"PARENT": "NEW_CODE"}, axis=1)
    ).copy()
    return cities


def _get_cities_year(year: int, threads: int = THREADS) -> pd.DataFrame:
    """
    Download desired vintage of french official geographic code for cities
    from INSEE API; municipal districts are excluded by this API.

    Parameters
    ----------
    year : int
        Desired vintage
    threads : int, optional
        Number of threads to use. Default is 10.

    Returns
    -------
    cog : pd.DataFrame

        CODE
    0  01001
    1  01002
    2  01004
    3  01005
    4  01006

    """
    cog = get_cities_and_ultramarines(date=f"{year}-01-01", threads=threads)
    try:
        cog = cog.drop("DATE_DELETION", axis=1)
    except KeyError:
        pass
    cog = cog.drop(
        [
            "URI",
            "AREA_TYPE",
            "DETERMINER_TYPE",
            "TITLE",
            "TITLE_SHORT",
            "DATE_CREATION",
        ],
        axis=1,
    )
    return cog


def _get_parents_from_serie(
    type_: str, codes: list, year: int, threads: int = THREADS
) -> pd.DataFrame:
    """
    Get territories' parents codes using INSEE API. The output will be a
    DataFrame containing two columns (one for the actual territory's code, the
    other containing it's parent's code)

    Parameters
    ----------
    type_ : str
        case sensitive, area type, any of ('arrondissement',
        'arrondissementMunicipal', 'circonscriptionTerritoriale', 'commune',
        'communeAssociee', 'communeDeleguee', 'departement',
        'district')
    codes : list
        any iterable of territories' official codes of type type_
    year : int
        Desired vintage
    threads : int, optional
        Number of threads to use. Default is 10.

    Returns
    -------
    parents : pd.DataFrame
           CODE PARENT
       0  13201  13055
       1  13202  13055
       2  13203  13055
       3  13204  13055
       4  13205  13055

    """
    parents = []

    def func(x):
        ret = get_ascending_area(
            code=x,
            area=type_,
            date=f"{year}-01-01",
            type="commune",
            silent=True,
        )
        return {"CODE": x, "PARENT": ret.loc[0, "code"]}

    desc = "Get parent from insee"
    with ThreadPool(threads) as pool:
        # note: there's a rate limiter built-in pynsee, so this is safe
        future = pool.map(func, codes)
        results = future.result()
        parents = list(tqdm(results, total=len(codes), desc=desc, leave=False))

    parents = pd.DataFrame(parents)
    return parents


def _get_subareas_year(
    type_: str,
    year: int,
    look_for: set = None,
    threads: int = THREADS,
) -> pd.DataFrame:
    """
    Download desired vintage of french official geographic code for "subcities"
    (ie municipal districts, associated cities, delegated cities from INSEE API
    and create a link-table allowing to retrieve the parent city's code)

    Parameters
    ----------
    type_ : str
        Type of "subcity", among "arrondissementsMunicipaux",
        'communesAssociees', 'communesDeleguees'
    year : int
        Desired vintage
    look_for : set, optional
        List of codes we are trying to project in the desired vintage.
        The default is None (will try to reach every available code).
    threads : int, optional
        Number of threads to use. Default is 10.

    Returns
    -------
    subareas : pd.DataFrame

        CODE PARENT
    0  13201  13055
    1  13202  13055
    2  13203  13055
    3  13204  13055
    4  13205  13055

    """
    subareas = get_area_list(area=type_, date=f"{year}-01-01", silent=True)
    try:
        subareas = subareas.drop("DATE_DELETION", axis=1)
    except KeyError:
        pass
    drop = [
        "URI",
        "AREA_TYPE",
        "DETERMINER_TYPE",
        "TITLE",
        "DATE_CREATION",
        "TITLE_SHORT",
    ]
    subareas = subareas.drop(drop, axis=1)

    if look_for:
        subareas = subareas[subareas.CODE.isin(look_for)]
    if subareas.empty:
        return pd.DataFrame()

    single_area = {
        "arrondissementsMunicipaux": "arrondissementMunicipal",
        "communesAssociees": "communeAssociee",
        "communesDeleguees": "communeDeleguee",
    }
    type_ = single_area[type_]
    parents = _get_parents_from_serie(
        type_, subareas.CODE.unique(), year, threads=threads
    )
    subareas = subareas.merge(parents, on="CODE", how="left")

    return subareas


def ultra_marine_territories_vintage(code: str, projection_date: str) -> str:
    """
    Make do for INSEE's API lack of coverage of ultramarine collectivities'
    cities vintage projection.

    https://www.insee.fr/fr/information/7929495

    Parameters
    ----------
    code : str
        Cities' initial code to project.
    projection_date : str
        Date to project the obsolete code into. Should be in the "YYYY-MM-DD"
        format.

    Raises
    ------
    KeyError
        If code is not a city code from an ultramarine collectivity.

    Returns
    -------
    str
        Projected code.

    """

    # Codes of cities/districts/circonscriptions unchanging through time:
    try:
        return FIXED_ULTRAMARINE_CODES[code]
    except KeyError:
        pass
    projection_date = datetime.strptime(projection_date, "%Y-%m-%d").date()

    if code in ("97123", "97701"):
        # Saint-Barthélemy
        if projection_date >= date(2008, 1, 1):
            ret = "97701"
        else:
            ret = "97123"

    if code in ("97127" "97801"):
        # Saint-Martin
        if projection_date >= date(2008, 1, 1):
            ret = "97801"
        else:
            ret = "97127"

    if code in ("98799" "98901"):
        # La Passion-Clipperton
        if projection_date >= date(2008, 1, 1):
            ret = "98901"
        else:
            ret = "98799"

    try:
        return ret
    except (UnboundLocalError, NameError) as exc:
        raise KeyError("Not a city from ultramarine collectivities") from exc


@silence_sirene_logs
def set_vintage(
    df: pd.DataFrame, year: int, field: str, threads: int = THREADS
) -> pd.DataFrame:
    """
    Project (approximatively) the cities codes of a dataframe into a desired
    vintage.

    Note that this may **NOT** work for cities which used to whole, then
    merged to another and finally reset as a whole city;
    the algorithm has 50% chances of setting wrong results for any dataset of
    an initial vintage set during this transition period (this should be rare
    enough).

    In case of failure, the projected city code will be set to None.

    Parameters
    ----------
    df : pd.DataFrame
        DataFrame containing city codes
    year : int
        Year to project the dataframe's city codes into
    field : str
        Field (column) of dataframe containing the city code
    threads : int, optional
        Number of threads to use. Default is 10.

    Returns
    -------
    pd.DataFrame
        Projected DataFrame

    Example
    -------
    >>> import pandas as pd
    >>> from french_cities import set_vintage

    >>> df = pd.DataFrame(
        [
            ["07180", "Fusion"],
            ["02077", "Commune déléguée"],
            ["02564", "Commune nouvelle"],
            ["75101", "Arrondissement municipal"],
            ["59298", "Commune associée"],
            ["99999", "Code erroné"],
            ["14472", "Oudon"],
        ],
        columns=["A", "Test"],
        index=["A", "B", "C", "D", 1, 2, 3],
    )
    >>> df = set_vintage(df, 2023, field="A")

    """

    init_pynsee()

    renamed = False
    if field in {"CODE, NEW_CODE"}:
        renamed = True
        df = df.rename({field: f"temp_{field}"}, axis=1)
        field = f"temp_{field}"

    uniques = df[[field]].drop_duplicates(keep="first").dropna()

    if uniques.empty:
        return df

    cities = _get_cities_year_full(year, set(uniques[field]), threads=threads)

    # Uptodate cities (cities, municipal districts, delegated cities, ...)
    uniques = uniques.merge(cities, left_on=field, right_on="CODE", how="left")
    uniques = uniques.rename({"NEW_CODE": "PROJECTED"}, axis=1)

    # Obsolete cities : look for existing projections from old starting dates,
    # using INSEE API
    starting_dates = [
        "1943-01-01",
        "1960-01-01",
        "1980-01-01",
        "2000-01-01",
        "2010-01-01",
    ]

    partial_get_city = partial(
        get_city,
        starting_dates=starting_dates,
        projection_date=f"{year}-01-01",
        log_entries=False,
    )

    def filter_no_data(record):
        return not record.msg.startswith(
            "No data found for projection of area"
        )

    # Note: deactivate pynsee log to substitute by a more accurate
    pynsee_log = logging.getLogger("pynsee.localdata.get_area_projection")
    pynsee_log.addFilter(filter_no_data)

    ix = uniques[uniques.PROJECTED.isnull()].index
    tqdm.pandas(desc="Looking for projections from past", leave=False)

    desc = "Looking for projections from past"
    with ThreadPool(threads) as pool:
        # note: there's a rate limiter built-in pynsee, so this is safe
        future = pool.map(partial_get_city, uniques.loc[ix, field].tolist())
        results = future.result()
        projected = list(tqdm(results, total=len(ix), desc=desc, leave=False))
        uniques.loc[ix, "PROJECTED"] = projected

    pynsee_log.removeFilter(filter_no_data)

    ix = uniques[uniques.PROJECTED.isnull()].index

    def log_after_tqdm(x):
        logger.error("No projection found for city %s", x)

    uniques.loc[ix, field].apply(log_after_tqdm)

    uniques = dict(uniques[[field, "PROJECTED"]].values)

    df.loc[:, field] = df.loc[:, field].map(uniques)

    if renamed:
        df = df.rename({field: field.lstrip("temp_")}, axis=1)

    return df<|MERGE_RESOLUTION|>--- conflicted
+++ resolved
@@ -12,30 +12,17 @@
 
 import diskcache
 import pandas as pd
-<<<<<<< HEAD
-
-# from pynsee.localdata import get_area_list
-# from pynsee.localdata import get_ascending_area
-# from pynsee.localdata import get_area_projection
-=======
 from pebble import ThreadPool
 
 from pynsee.localdata import get_area_list
 from pynsee.localdata import get_ascending_area
 from pynsee.localdata import get_area_projection
->>>>>>> 2f4bfc1e
 from tqdm import tqdm
 
 from french_cities import DIR_CACHE
 from french_cities.constants import THREADS
 from french_cities.utils import init_pynsee, silence_sirene_logs
 from french_cities.ultramarine_pseudo_cog import get_cities_and_ultramarines
-from french_cities.pynsee_patch import (
-    get_area_list,
-    get_area_projection,
-    get_descending_area,
-    get_ascending_area,
-)
 
 
 logger = logging.getLogger(__name__)
