--- conflicted
+++ resolved
@@ -12,23 +12,14 @@
 
 import diskcache
 import pandas as pd
-<<<<<<< HEAD
-
-# from pynsee.localdata import get_area_list, get_descending_area
-=======
 from pebble import ThreadPool
 
 from pynsee.localdata import get_area_list, get_descending_area
->>>>>>> 2f4bfc1e
 from requests.exceptions import RequestException
 from tqdm import tqdm
 
 from french_cities import DIR_CACHE
-<<<<<<< HEAD
-from french_cities.pynsee_patch import get_area_list, get_descending_area
-=======
 from french_cities.constants import THREADS
->>>>>>> 2f4bfc1e
 
 logger = logging.getLogger(__name__)
 
@@ -91,10 +82,6 @@
         if not update:
             cities = cache_ultramarine[date]
             return cities
-<<<<<<< HEAD
-        pass
-=======
->>>>>>> 2f4bfc1e
     except KeyError:
         pass
 
@@ -111,26 +98,12 @@
                     silent=True,
                 )
                 if this_territory.empty:
-<<<<<<< HEAD
-                    raise IndexError
-            except RequestException:
-                continue
-            except IndexError:
-                continue
-=======
                     continue
             except RequestException:
                 continue
->>>>>>> 2f4bfc1e
             else:
                 break
-        if this_territory is None or this_territory.empty:
-            logger.info("No cities found for ultramarine territory %s", code)
-        cities.append(this_territory)
 
-<<<<<<< HEAD
-    cities = pd.concat(cities).drop_duplicates()
-=======
         if this_territory.empty:
             logger.info("No cities found for ultramarine territory %s", code)
         return this_territory
@@ -143,7 +116,6 @@
         cities = list(tqdm(results, total=len(um), desc=desc, leave=False))
 
     cities = pd.concat(cities)
->>>>>>> 2f4bfc1e
     cities = cities.rename(
         {
             "code": "CODE",
@@ -220,8 +192,4 @@
     deps = get_area_list("departements", date, update, silent=True)
     deps = deps.drop("chefLieu", axis=1)
     full = pd.concat([ultramarine, deps], ignore_index=True)
-    return full
-
-
-if __name__ == "__main__":
-    df = _get_ultramarines_cities("2023-01-01", update=True)+    return full